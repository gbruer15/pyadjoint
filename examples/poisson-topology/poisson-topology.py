--- conflicted
+++ resolved
@@ -251,12 +251,8 @@
     solver = IPOPTSolver(problem, parameters=parameters)
     a_opt = solver.solve()
 
-<<<<<<< HEAD
+    File("output/final_solution.pvd") << a_opt
     xdmf_filename = XDMFFile(MPI.comm_world, "output/final_solution.xdmf")
-=======
-    File("output/final_solution.pvd") << a_opt
-    xdmf_filename = XDMFFile(mpi_comm_world(), "output/final_solution.xdmf")
->>>>>>> b1af124b
     xdmf_filename.write(a_opt)
 
 # The example code can be found in ``examples/poisson-topology/`` in the
