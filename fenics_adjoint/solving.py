import backend
import ufl
from .tape import Tape, Block, Function, get_working_tape, DirichletBC

def solve(*args, **kwargs):
    annotate_tape = kwargs.pop("annotate_tape", True)
    output = backend.solve(*args, **kwargs)

    if annotate_tape:
        tape = get_working_tape()
        block = SolveBlock(*args, **kwargs)
        tape.add_block(block)

    return output


class SolveBlock(Block):
    def __init__(self, *args, **kwargs):
        super(SolveBlock, self).__init__()
        if isinstance(args[0], ufl.equation.Equation):
            # Variational problem.
            eq = args[0]
            self.lhs = eq.lhs
            self.rhs = eq.rhs
            self.func = args[1]

            # Store boundary conditions in a list.
            if len(args) > 2:
                if isinstance(args[2], list):
                    self.bcs = args[2]
                else:
                    self.bcs = [args[2]]
            else:
                self.bcs = []

            if isinstance(self.lhs, ufl.Form) and isinstance(self.rhs, ufl.Form):
                self.linear = True
                # Add dependence on coefficients on the right hand side.
                for c in self.rhs.coefficients():
                    self.add_dependency(c)
<<<<<<< HEAD

                # Add solution function to dependencies.
                #self.add_dependency(self.func)
=======
>>>>>>> 5a991852
            else:
                self.linear = False

            for bc in self.bcs:
                self.add_dependency(bc)

            for c in self.lhs.coefficients():
                self.add_dependency(c)

            self.create_fwd_output(self.func.create_block_output())
        else:
            # Linear algebra problem.
            raise NotImplementedError

    def evaluate_adj(self):
        fwd_block_output = self.fwd_outputs[0]
        u = fwd_block_output.get_output()
        V = u.function_space()
        adj_var = Function(V)

        if self.linear:
            tmp_u = Function(self.func.function_space()) # Replace later? Maybe save function space on initialization.
            F_form = backend.action(self.lhs, tmp_u) - self.rhs
        else:
            tmp_u = self.func
            F_form = self.lhs

        replaced_coeffs = dict()
        for block_output in self.get_dependencies():
            coeff = block_output.get_output()
            if coeff in F_form.coefficients():
                replaced_coeffs[coeff] = block_output.get_saved_output()

        replaced_coeffs[tmp_u] = self.fwd_outputs[0].get_saved_output()

        F_form = backend.replace(F_form, replaced_coeffs)

        # Obtain (dFdu)^T.
        dFdu = backend.derivative(F_form, self.fwd_outputs[0].get_saved_output(), backend.TrialFunction(u.function_space()))

        dFdu = backend.assemble(dFdu)

        # Get dJdu from previous calculations.
        dJdu = fwd_block_output.get_adj_output()

        # Homogenize and apply boundary conditions on adj_dFdu and dJdu.
        bcs = []
        for bc in self.bcs:
            if isinstance(bc, backend.DirichletBC):
                bc = backend.DirichletBC(bc)
                bc.homogenize()
            bcs.append(bc)
            bc.apply(dFdu)

        dFdu_mat = backend.as_backend_type(dFdu).mat()
        dFdu_mat.transpose(dFdu_mat)

        # Solve the adjoint equations.
        backend.solve(dFdu, adj_var.vector(), dJdu)

        for block_output in self.get_dependencies():
            c = block_output.get_output()
            if c != self.func:
                if isinstance(c, backend.Function):
                    if c in replaced_coeffs:
                        c_rep = replaced_coeffs[c]
                    else:
                        c_rep = c

                    dFdm = -backend.derivative(F_form, c_rep, backend.TrialFunction(c.function_space()))
                    dFdm = backend.assemble(dFdm)

                    dFdm_mat = backend.as_backend_type(dFdm).mat()

                    import numpy as np
                    bc_rows = []
                    for bc in bcs:
                        for key in bc.get_boundary_values():
                            bc_rows.append(key)

                    dFdm.zero(np.array(bc_rows, dtype=np.intc))

                    dFdm_mat.transpose(dFdm_mat)

                    block_output.add_adj_output(dFdm*adj_var.vector())
                elif isinstance(c, backend.Constant):
                    dFdm = -backend.derivative(F_form, c, backend.Constant(1))
                    dFdm = backend.assemble(dFdm)

                    [bc.apply(dFdm) for bc in bcs]

                    block_output.add_adj_output(dFdm.inner(adj_var.vector()))
                elif isinstance(c, backend.DirichletBC):
<<<<<<< HEAD
                    tmp_bc = DirichletBC(c)
                    if self.linear:
                        if True:
                            adj_output = []
                            adj_var_array = adj_var.vector().array()
                            for key in c.get_boundary_values():
                                adj_output.append(adj_var_array[key])

                            import numpy as np
                            adj_output = np.array(adj_output)

                            c.add_adj_output(adj_output)
                        else:
                            dFdm = backend.derivative(self.eq.rhs, backend.Constant(1), backend.Constant(1)) # Hacky way of getting 0 vector
                            dFdm = backend.assemble(dFdm)

                            tmp_bc.set_value(backend.Constant(1))
                            tmp_bc.apply(dFdm)

                            c.add_adj_output(dFdm.inner(adj_var.vector()))
                    else:
                        pass


=======
                    tmp_bc = backend.DirichletBC(V, adj_var, c.user_sub_domain())
                    adj_output = Function(V)
                    tmp_bc.apply(adj_output.vector())

                    block_output.add_adj_output(adj_output.vector())
>>>>>>> 5a991852
<|MERGE_RESOLUTION|>--- conflicted
+++ resolved
@@ -38,12 +38,6 @@
                 # Add dependence on coefficients on the right hand side.
                 for c in self.rhs.coefficients():
                     self.add_dependency(c)
-<<<<<<< HEAD
-
-                # Add solution function to dependencies.
-                #self.add_dependency(self.func)
-=======
->>>>>>> 5a991852
             else:
                 self.linear = False
 
@@ -137,35 +131,8 @@
 
                     block_output.add_adj_output(dFdm.inner(adj_var.vector()))
                 elif isinstance(c, backend.DirichletBC):
-<<<<<<< HEAD
-                    tmp_bc = DirichletBC(c)
-                    if self.linear:
-                        if True:
-                            adj_output = []
-                            adj_var_array = adj_var.vector().array()
-                            for key in c.get_boundary_values():
-                                adj_output.append(adj_var_array[key])
-
-                            import numpy as np
-                            adj_output = np.array(adj_output)
-
-                            c.add_adj_output(adj_output)
-                        else:
-                            dFdm = backend.derivative(self.eq.rhs, backend.Constant(1), backend.Constant(1)) # Hacky way of getting 0 vector
-                            dFdm = backend.assemble(dFdm)
-
-                            tmp_bc.set_value(backend.Constant(1))
-                            tmp_bc.apply(dFdm)
-
-                            c.add_adj_output(dFdm.inner(adj_var.vector()))
-                    else:
-                        pass
-
-
-=======
                     tmp_bc = backend.DirichletBC(V, adj_var, c.user_sub_domain())
                     adj_output = Function(V)
                     tmp_bc.apply(adj_output.vector())
 
-                    block_output.add_adj_output(adj_output.vector())
->>>>>>> 5a991852
+                    block_output.add_adj_output(adj_output.vector())