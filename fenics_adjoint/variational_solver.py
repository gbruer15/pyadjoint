--- conflicted
+++ resolved
@@ -6,7 +6,7 @@
 class NonlinearVariationalProblem(backend.NonlinearVariationalProblem):
     '''This object is overloaded so that solves using this class are automatically annotated,
     so that pyadjoint can automatically derive the adjoint and tangent linear models.'''
-
+    @no_annotations
     def __init__(self, F, u, bcs=None, J=None, *args, **kwargs):
         super(NonlinearVariationalProblem, self).__init__(F, u, bcs, J,
                                                           *args, **kwargs)
@@ -19,13 +19,9 @@
 
 
 class NonlinearVariationalSolver(backend.NonlinearVariationalSolver):
-<<<<<<< HEAD
-    @no_annotations
-=======
     '''This object is overloaded so that solves using this class are automatically annotated,
     so that pyadjoint can automatically derive the adjoint and tangent linear models.'''
-
->>>>>>> 6faeafd9
+    @no_annotations
     def __init__(self, problem, *args, **kwargs):
         super(NonlinearVariationalSolver, self).__init__(problem, *args, **kwargs)
         self._ad_problem = problem
@@ -62,6 +58,7 @@
 class LinearVariationalProblem(backend.LinearVariationalProblem):
     '''This object is overloaded so that solves using this class are automatically annotated,
     so that pyadjoint can automatically derive the adjoint and tangent linear models.'''
+    @no_annotations
     def __init__(self, a, L, u, bcs=None, *args, **kwargs):
         super(LinearVariationalProblem, self).__init__(a, L, u, bcs,
                                                        *args, **kwargs)
@@ -76,6 +73,7 @@
 class LinearVariationalSolver(backend.LinearVariationalSolver):
     '''This object is overloaded so that solves using this class are automatically annotated,
     so that pyadjoint can automatically derive the adjoint and tangent linear models.'''
+    @no_annotations
     def __init__(self, problem, *args, **kwargs):
         super(LinearVariationalSolver, self).__init__(problem, *args, **kwargs)
         self._ad_problem = problem
