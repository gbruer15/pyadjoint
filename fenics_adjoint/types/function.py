--- conflicted
+++ resolved
@@ -51,13 +51,8 @@
         # do not annotate in case of self assignment
         annotate = annotate_tape(kwargs) and self != other
         if annotate:
-<<<<<<< HEAD
-            other = create_overloaded_object(other)
-=======
             if not isinstance(other, ufl.core.operator.Operator):
-                from .types import create_overloaded_object
                 other = create_overloaded_object(other)
->>>>>>> 6d156958
             block = AssignBlock(self, other)
             tape = get_working_tape()
             tape.add_block(block)
