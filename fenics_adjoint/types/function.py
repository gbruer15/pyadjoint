--- conflicted
+++ resolved
@@ -96,26 +96,24 @@
             u = backend.TrialFunction(self.function_space())
             v = backend.TestFunction(self.function_space())
             M = backend.assemble(backend.inner(u, v) * backend.dx)
-            if not isinstance(value, backend.Vector):
+            if not isinstance(value, backend.GenericVector):
                 value = value.vector()
             backend.solve(M, ret.vector(), value)
             return ret
-<<<<<<< HEAD
-        else:
-            return riesz_representation(value)
-=======
         elif riesz_representation == "H1":
             ret = Function(self.function_space())
             u = backend.TrialFunction(self.function_space())
             v = backend.TestFunction(self.function_space())
-            M = backend.assemble(backend.inner(u, v) * backend.dx + backend.inner(backend.grad(u), backend.grad(v)) * backend.dx)
-            if not isinstance(value, backend.Vector):
+            M = backend.assemble(
+                backend.inner(u, v) * backend.dx + backend.inner(backend.grad(u), backend.grad(v)) * backend.dx)
+            if not isinstance(value, backend.GenericVector):
                 value = value.vector()
             backend.solve(M, ret.vector(), value)
             return ret
+        elif callable(riesz_representation):
+            return riesz_representation(value)
         else:
             raise NotImplementedError("Unknown Riesz representation %s" % riesz_representation)
->>>>>>> b1af124b
 
     def _ad_create_checkpoint(self):
         if self.block is None:
@@ -190,13 +188,9 @@
 
     def _iadd(self, other):
         vec = self.vector()
-<<<<<<< HEAD
-        vec += other.vector()
-=======
         # FIXME: PETSc complains when we add the same vector to itself.
         # So we make a copy.
         vec += other.vector().copy()
->>>>>>> b1af124b
 
     def _reduce(self, r, r0):
         vec = self.vector().get_local()
@@ -210,20 +204,17 @@
         for i in range(len(npdata)):
             npdata[i] = f(npdata[i])
         vec.set_local(npdata)
-<<<<<<< HEAD
-=======
         vec.apply("insert")
-
->>>>>>> b1af124b
 
     def _applyBinary(self, f, y):
         vec = self.vector()
         npdata = vec.get_local()
         npdatay = y.vector().get_local()
-<<<<<<< HEAD
-        for i in range(len(vec)):
+        for i in range(len(npdata)):
             npdata[i] = f(npdata[i], npdatay[i])
         vec.set_local(npdata)
+        vec.apply("insert")
+
 
 def _extract_functions_from_lincom(lincom, functions=None):
     functions = functions or []
@@ -234,13 +225,7 @@
         for op in lincom.ufl_operands:
             functions = _extract_functions_from_lincom(op, functions)
     return functions
-=======
-        for i in range(len(npdata)):
-            npdata[i] = f(npdata[i], npdatay[i])
-        vec.set_local(npdata)
-        vec.apply("insert")
-
->>>>>>> b1af124b
+
 
 class AssignBlock(Block):
     def __init__(self, func, other):
