--- conflicted
+++ resolved
@@ -18,11 +18,7 @@
                        taylor_test,
                        compute_gradient, compute_hessian,
                        AdjFloat, Control, minimize, MinimizationProblem,
-<<<<<<< HEAD
-                       IPOPTSolver, InequalityConstraint,
-=======
                        IPOPTSolver, ROLSolver, InequalityConstraint, EqualityConstraint,
->>>>>>> b1af124b
                        MoolaOptimizationProblem)
 
 tape = Tape()
