from .tape import no_annotations


class Block(object):
    """Base class for all Tape Block types.
    
    Each instance of a Block type represents an elementary operation in the
    forward model.
    
    Abstract methods
        :func:`evaluate_adj`

    """
    __slots__ = ['_dependencies', '_outputs']

    def __init__(self):
        self._dependencies = []
        self._outputs = []

    def add_dependency(self, dep, no_duplicates=False):
        """Adds object to the block dependencies.
        
        Will also save the output if it has not been saved before. Which should only happen if the
        BlockVariable was not created by a Block (but by the user).

        Args:
            dep (BlockVariable): The object to be added.
            no_duplicates (bool, optional): If True, the dependency is only added if it is not already in the list.
                Default is False.

        """
<<<<<<< HEAD
        if not no_duplicates or dep not in self._dependencies:
=======
        # Note: If you remove the if-test for duplicates,
        # then fenics_adjoint.types.function.AssignBlock will break
        if dep not in self._dependencies:  # Can be optimized if we have need for huge lists.
>>>>>>> ead265b0
            dep.will_add_as_dependency()
            self._dependencies.append(dep)

    def get_dependencies(self):
        """Returns the list of dependencies.

        Returns:
            :obj:`list`: A list of :class:`BlockVariable` instances.

        """
        return self._dependencies

    def add_output(self, obj):
        """Adds object to the block output list.

        Will also save the output.

        Args:
            obj (:class:`BlockVariable`): The object to be added.

        """
        obj.will_add_as_output()
        self._outputs.append(obj)

    def get_outputs(self):
        """Returns the list of block outputs.

        Returns:
            :obj:`list`: A list of :class:`BlockVariable` instances.

        """
        return self._outputs

    def reset_variables(self, types=None):
        """Resets all adjoint variables in the block dependencies and outputs.

        """
        types = ("adjoint") if types is None else types

        for dep in self._dependencies:
            dep.reset_variables(types)

        for output in self._outputs:
            output.reset_variables(types)

    @no_annotations
    def evaluate_adj(self, markings=False):
        outputs = self.get_outputs()
        adj_inputs = []
        has_input = False
        for output in outputs:
            adj_inputs.append(output.adj_value)
            if output.adj_value is not None:
                has_input = True

        if not has_input:
            return

        deps = self.get_dependencies()
        inputs = [bv.saved_output for bv in deps]
        relevant_dependencies = [(i, bv) for i, bv in enumerate(deps) if bv.marked_in_path or not markings]

        prepared = self.prepare_evaluate_adj(inputs, adj_inputs, relevant_dependencies)

        for idx, dep in relevant_dependencies:
            adj_output = self.evaluate_adj_component(inputs,
                                                     adj_inputs,
                                                     dep,
                                                     idx,
                                                     prepared)
            if adj_output is not None:
                dep.add_adj_output(adj_output)

    def evaluate_adj_component(self, inputs, adj_inputs, block_variable, idx, prepared=None):
        """This method must be overriden.
        
        The method should implement a routine for evaluating the adjoint of the block.

        """
        raise NotImplementedError

    def prepare_evaluate_adj(self, inputs, adj_inputs, relevant_dependencies):
        """Runs preparations before `evalute_adj_component` is ran for each relevant dependency.

        The return value is supplied to each of the subsequent `evaluate_adj_component` calls.
        This method is intended to be overridden for blocks that require such preparations, by default there is none.

        Args:
            inputs: The values of the inputs
            adj_inputs: The adjoint inputs
            relevant_dependencies: A list of the relevant block variables for `evaluate_adj_component`.

        Returns:
            Anything. The returned value is supplied to `evaluate_adj_component`

        """
        return None

    def evaluate_tlm(self):
        """This method must be overridden.
        
        The method should implement a routine for computing the tangent linear model of the block.
        Using BlockVariable.tlm_value to propagate TLM information.
        
        """
        raise NotImplementedError

    @no_annotations
    def evaluate_hessian(self, markings=False):
        outputs = self.get_outputs()
        hessian_inputs = []
        adj_inputs = []
        has_input = False
        for output in outputs:
            hessian_inputs.append(output.hessian_value)
            adj_inputs.append(output.adj_value)
            if output.hessian_value is not None:
                has_input = True

        if not has_input:
            return

        deps = self.get_dependencies()
        inputs = [bv.saved_output for bv in deps]
        relevant_dependencies = [(i, bv) for i, bv in enumerate(deps) if bv.marked_in_path or not markings]

        prepared = self.prepare_evaluate_hessian(inputs, hessian_inputs, adj_inputs, relevant_dependencies)

        for idx, dep in relevant_dependencies:
            hessian_output = self.evaluate_hessian_component(inputs,
                                                             hessian_inputs,
                                                             adj_inputs,
                                                             dep,
                                                             idx,
                                                             relevant_dependencies,
                                                             prepared)
            if hessian_output is not None:
                dep.add_hessian_output(hessian_output)

    def evaluate_hessian_component(self, inputs, hessian_inputs, adj_inputs, block_variable, idx,
                                   relevant_dependencies, prepared=None):
        """This method must be overridden.

        The method should implement a routine for evaluating the hessian of the block.
        It is preferable that a "Forward-over-Reverse" scheme is used. Thus the hessians
        are evaluated in reverse (starting with the last block on the tape).

        """
        raise NotImplementedError

    def prepare_evaluate_hessian(self, inputs, hessian_inputs, adj_inputs, relevant_dependencies):
        """Runs preparations before `evalute_hessian_component` is ran for each relevant dependency.

        The return value is supplied to each of the subsequent `evaluate_hessian_component` calls.
        This method is intended to be overridden for blocks that require such preparations, by default there is none.

        Args:
            inputs: The values of the inputs
            hessian_inputs: The hessian inputs
            adj_inputs: The adjoint inputs
            relevant_dependencies: A list of the relevant block variables for `evaluate_hessian_component`.

        Returns:
            Anything. The returned value is supplied to `evaluate_hessian_component`

        """
        return None

    def recompute(self):
        """This method must be overriden.

        The method should implement a routine for recomputing the block in the forward model.
        
        Currently the designed way of doing the recomputing is to use the saved outputs/checkpoints in the
        BlockVariable dependencies, and write to the saved output/checkpoint of the BlockOuput outputs. Thus the
        recomputes are always working with the checkpoints. However I welcome suggestions of other ways to implement
        the recompute.

        """
        raise NotImplementedError<|MERGE_RESOLUTION|>--- conflicted
+++ resolved
@@ -1,7 +1,8 @@
 from .tape import no_annotations
 
 
-class Block(object):
+class \
+        Block(object):
     """Base class for all Tape Block types.
     
     Each instance of a Block type represents an elementary operation in the
@@ -29,13 +30,7 @@
                 Default is False.
 
         """
-<<<<<<< HEAD
         if not no_duplicates or dep not in self._dependencies:
-=======
-        # Note: If you remove the if-test for duplicates,
-        # then fenics_adjoint.types.function.AssignBlock will break
-        if dep not in self._dependencies:  # Can be optimized if we have need for huge lists.
->>>>>>> ead265b0
             dep.will_add_as_dependency()
             self._dependencies.append(dep)
 
