from .tape import get_working_tape, annotate_tape
from .block import Block
from .overloaded_type import OverloadedType


def annotate_operator(operator):
    """Decorate float operator like __add__, __sub__, etc.

    The provided operator is only expected to create the Block that
    corresponds to this operation. The decorator returns a wrapper code
    that checks whether annotation is needed, ensures all arguments are
    overloaded, calls the block-creating operator, and puts the Block
    on tape."""

    # the actual float operation is derived from the name of operator
    try:
        float_op = getattr(float, operator.__name__)
    except AttributeError:
        if operator.__name__ == '__div__':
            float_op = float.__truediv__
        else:
            raise

    def annotated_operator(self, *args):
        output = float_op(self, *args)
        if output is NotImplemented:
            return NotImplemented

        # ensure all arguments are of OverloadedType
        args = [arg if isinstance(arg, OverloadedType) else self.__class__(arg) for arg in args]

        output = self.__class__(output)
        if annotate_tape():
            block = operator(self, *args)

            tape = get_working_tape()
            tape.add_block(block)
            block.add_output(output.get_block_output())

        return output

    return annotated_operator


class AdjFloat(OverloadedType, float):
    def __new__(cls, *args, **kwargs):
        return float.__new__(cls, *args)

    def __init__(self, *args, **kwargs):
        super(AdjFloat, self).__init__(*args, **kwargs)

    @annotate_operator
    def __mul__(self, other):
        return MulBlock(self, other)

    @annotate_operator
    def __div__(self, other):
        return DivBlock(self, other)

    @annotate_operator
    def __truediv__(self, other):
        return DivBlock(self, other)

    @annotate_operator
    def __neg__(self):
        return NegBlock(self)

    @annotate_operator
    def __rmul__(self, other):
        return MulBlock(self, other)

    @annotate_operator
    def __add__(self, other):
        return AddBlock(self, other)

    @annotate_operator
    def __radd__(self, other):
        return AddBlock(self, other)

    @annotate_operator
    def __sub__(self, other):
        return SubBlock(self, other)

    @annotate_operator
    def __rsub__(self, other):
        # NOTE: order is important here
        return SubBlock(other, self)

    @annotate_operator
    def __pow__(self, power):
        return PowBlock(self, power)

<<<<<<< HEAD
    def _ad_convert_type(self, value, options={}):
        return AdjFloat(value)
=======
    def get_derivative(self, options={}):
        return self.__class__(self.get_adj_output())
>>>>>>> 446ad34d

    def adj_update_value(self, value):
        self.original_block_output.checkpoint = value

    def _ad_create_checkpoint(self):
        # Floats are immutable.
        return self

    def _ad_restore_at_checkpoint(self, checkpoint):
        return checkpoint

    def _ad_mul(self, other):
        return self*other

    def _ad_add(self, other):
        return self+other

    def _ad_dot(self, other):
        return float.__mul__(self, other)


class FloatOperatorBlock(Block):

    # the float operator annotated in this Block
    operator = None

    def __init__(self, *args):
        super(FloatOperatorBlock, self).__init__()
        # the terms are stored seperately here and added as dependencies
        # this is because get_dependencies() only returns the terms with
        # duplicates taken out; for evaluation however order and position
        # of the terms is significant
        self.terms = [arg.get_block_output() for arg in args]
        for term in self.terms:
            self.add_dependency(term)

    def recompute(self):
        self.get_outputs()[0].checkpoint = self.operator(*(term.get_saved_output() for term in self.terms))


class PowBlock(FloatOperatorBlock):

    operator = staticmethod(float.__pow__)

    def evaluate_adj(self):
        adj_input = self.get_outputs()[0].adj_value
        if adj_input is None:
            return

        base = self.terms[0]
        exponent = self.terms[1]

        base_value = base.get_saved_output()
        exponent_value = exponent.get_saved_output()

        base_adj = adj_input*exponent_value*base_value**(exponent_value-1)
        base.add_adj_output(base_adj)

        from numpy import log
        exponent_adj = adj_input*base_value**exponent_value*log(base_value)
        exponent.add_adj_output(exponent_adj)


class AddBlock(FloatOperatorBlock):

    operator = staticmethod(float.__add__)

    def evaluate_adj(self):
        adj_input = self.get_outputs()[0].get_adj_output()
        if adj_input is None:
            return

        for term in self.terms:
            term.add_adj_output(adj_input)


class SubBlock(FloatOperatorBlock):

    operator = staticmethod(float.__sub__)

    def evaluate_adj(self):
        adj_input = self.get_outputs()[0].get_adj_output()
        if adj_input is None:
            return

        self.terms[0].add_adj_output(adj_input)
        self.terms[1].add_adj_output(float.__neg__(adj_input))


class MulBlock(FloatOperatorBlock):

    operator = staticmethod(float.__mul__)

    def evaluate_adj(self):
        adj_input = self.get_outputs()[0].get_adj_output()
        if adj_input is None:
            return

        self.terms[0].add_adj_output(float.__mul__(adj_input, self.terms[1].get_saved_output()))
        self.terms[1].add_adj_output(float.__mul__(adj_input, self.terms[0].get_saved_output()))


class DivBlock(FloatOperatorBlock):

    operator = staticmethod(float.__truediv__)

    def evaluate_adj(self):
        adj_input = self.get_outputs()[0].get_adj_output()
        if adj_input is None:
            return

        self.terms[0].add_adj_output(float.__mul__(
            adj_input,
            float.__truediv__(1., self.terms[1].get_saved_output())
        ))
        self.terms[1].add_adj_output(float.__mul__(
            adj_input,
            float.__neg__(float.__truediv__(
                self.terms[0].get_saved_output(),
                float.__pow__(self.terms[1].get_saved_output(), 2)
            ))
        ))


class NegBlock(FloatOperatorBlock):

    operator = staticmethod(float.__neg__)

    def evaluate_adj(self):
        adj_input = self.get_outputs()[0].get_adj_output()
        if adj_input is None:
            return

        self.terms[0].add_adj_output(float.__neg__(adj_input))<|MERGE_RESOLUTION|>--- conflicted
+++ resolved
@@ -90,13 +90,11 @@
     def __pow__(self, power):
         return PowBlock(self, power)
 
-<<<<<<< HEAD
     def _ad_convert_type(self, value, options={}):
         return AdjFloat(value)
-=======
-    def get_derivative(self, options={}):
-        return self.__class__(self.get_adj_output())
->>>>>>> 446ad34d
+
+#    def get_derivative(self, options={}):
+#        return self.__class__(self.get_adj_output())
 
     def adj_update_value(self, value):
         self.original_block_output.checkpoint = value
