--- conflicted
+++ resolved
@@ -20,20 +20,14 @@
     def __init__(self, functional, controls=None, tape=None):
         if isinstance(functional, ReducedFunctional):
             rf = functional
-<<<<<<< HEAD
             super(ReducedFunctionalNumPy, self).__init__(functional=rf.functional,
-                                                         controls=rf.controls,
+                                                         controls=rf.controls.delist(),
                                                          tape=rf.tape,
                                                          eval_cb_pre=rf.eval_cb_pre,
                                                          eval_cb_post=rf.eval_cb_post,
                                                          derivative_cb_pre=rf.derivative_cb_pre,
                                                          derivative_cb_post=rf.derivative_cb_post
                                                          )
-=======
-            super(ReducedFunctionalNumPy, self).__init__(rf.functional,
-                                                         rf.controls.delist(),
-                                                         rf.tape)
->>>>>>> 63272076
             return
 
         super(ReducedFunctionalNumPy, self).__init__(functional, controls, tape)
